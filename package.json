--- conflicted
+++ resolved
@@ -59,13 +59,8 @@
     "eslint-plugin-standard": "^4.0.0",
     "jsdom": "^15.0.0",
     "lodash": "^4.17.10",
-<<<<<<< HEAD
     "mocha": "^7.0.1",
-    "nyc": "^14.0.0",
-=======
-    "mocha": "^6.0.0",
     "nyc": "^15.0.1",
->>>>>>> 6be15a90
     "prop-types": "^15.6.2",
     "react": "^16.13.0",
     "react-dom": "^16.13.0",
